package gobot

<<<<<<< HEAD
const version = "0.13.0"
=======
const version = "1.0.0"
>>>>>>> cbf15ee3

// Version returns the current Gobot version
func Version() string {
	return version
}<|MERGE_RESOLUTION|>--- conflicted
+++ resolved
@@ -1,10 +1,6 @@
 package gobot
 
-<<<<<<< HEAD
-const version = "0.13.0"
-=======
 const version = "1.0.0"
->>>>>>> cbf15ee3
 
 // Version returns the current Gobot version
 func Version() string {
